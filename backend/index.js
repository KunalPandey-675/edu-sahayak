--- conflicted
+++ resolved
@@ -6,16 +6,9 @@
 const path = require("path")
 const PORT = process.env.PORT || 5000 || 8000
 const {app,server} = require("./config/socketio");
-<<<<<<< HEAD
 const allowedOrigins = ["*"];
 
 app.use(express.static(path.join(__dirname, '../frontend/build')));
-=======
-const allowedOrigins = [
-  "https://edu-sahayak.vercel.app",
-  "http://localhost:5173"
-];
->>>>>>> 4c0a4276
 
 app.use(
   cors({

--- conflicted
+++ resolved
@@ -5,42 +5,26 @@
   Edit,
   Trash2,
   RotateCw,
-<<<<<<< HEAD
   ChevronDown,
 } from "lucide-react";
 // import { Send, MessageCircle, Bot, User, ChevronDown, Menu, X, Clock, Plus } from 'lucide-react';
 
 import chaptersData from "../data/chapters_per_subject.json";
 
-=======
-  Menu,
-  ChevronDown,
-  Bot,
-  User,
-  Send,
-} from "lucide-react";
-import useAuthStore from "../ZustandStore/Auth";
-import chaptersData from '../data/chapters_per_subject.json';
-import { useFlashcardStore } from "../ZustandStore/flashcardStore";
->>>>>>> 6186728d
 const Flashcards = () => {
   const [selectedSet, setSelectedSet] = useState(null);
   const [isFetching, setisFetching] = useState(false);
   const [currentCard, setCurrentCard] = useState(0);
   const [showAnswer, setShowAnswer] = useState(false);
 
-<<<<<<< HEAD
   // const [selectedSubject, setSelectedSubject] = useState('');
   // const [selectedChapter, setSelectedChapter] = useState('');
   // const [isSubjectDropdownOpen, setIsSubjectDropdownOpen] = useState(false);
   // const [isChapterDropdownOpen, setIsChapterDropdownOpen] = useState(false);
-=======
->>>>>>> 6186728d
   const [selectedSubject, setSelectedSubject] = useState("");
   const [selectedChapter, setSelectedChapter] = useState("");
   const [isSubjectDropdownOpen, setIsSubjectDropdownOpen] = useState(false);
   const [isChapterDropdownOpen, setIsChapterDropdownOpen] = useState(false);
-<<<<<<< HEAD
 
   const [userClass, setUserClass] = useState(10); // add this
 
@@ -55,102 +39,6 @@
     return classData?.[selectedSubject] || [];
   };
 
-=======
-  const [isSidebarOpen, setIsSidebarOpen] = useState(false);
-
-  const user = useAuthStore();
-  const userClass = user?.user?.profile?.class || "6";
-
-  const flashcardsData = [{
-      Question: "What are the key points about electric power and its units?",
-      Answer: [
-        "Electric power is given by P = VI, P = I^2R, and P = V^2/R",
-        "The SI unit of electric power is watt (W)",
-        "1 W = 1 volt × 1 ampere = 1 V A",
-        "A larger unit of electric power is kilowatt (kW), equal to 1000 watts",
-        "The unit of electric energy is watt hour (W h) or kilowatt hour (kW h)",
-      ],
-    },
-    {
-      Question:
-        "How many 176 Ω resistors (in parallel) are required to carry 5 A on a 220 V line?",
-      Answer: ["4"],
-    },
-    {
-      Question: "What is 1 ohm equal to?",
-      Answer: ["1 volt / 1 ampere"],
-    },
-    {
-      Question:
-        "What is meant by saying that the potential difference between two points is 1 V?",
-      Answer: [
-        "1 joule of work is done to move 1 coulomb of charge from one point to the other.",
-      ],
-    },
-    {
-      Question: "What is nichrome an alloy of?",
-      Answer: ["nickel", "chromium", "manganese", "iron"],
-    },
-  ];
-  // const flashcardSets = [
-  //   {
-  //     id: 1,
-  //     title: "Math Formulas",
-  //     subject: "Mathematics",
-  //     cards: [
-  //       {
-  //         id: 1,
-  //         question: "What is the quadratic formula?",
-  //         answer: "x = (-b ± √(b²-4ac)) / 2a",
-  //       },
-  //       {
-  //         id: 2,
-  //         question: "What is the Pythagorean theorem?",
-  //         answer: "a² + b² = c²",
-  //       },
-  //       {
-  //         id: 3,
-  //         question: "What is the slope formula?",
-  //         answer: "m = (y₂-y₁)/(x₂-x₁)",
-  //       },
-  //     ],
-  //     created: "2 days ago",
-  //   },
-  //   {
-  //     id: 2,
-  //     title: "Chemistry Elements",
-  //     subject: "Chemistry",
-  //     cards: [
-  //       { id: 1, question: "What is the symbol for Gold?", answer: "Au" },
-  //       {
-  //         id: 2,
-  //         question: "What is the atomic number of Carbon?",
-  //         answer: "6",
-  //       },
-  //       { id: 3, question: "What is the formula for water?", answer: "H₂O" },
-  //     ],
-  //     created: "1 week ago",
-  //   },
-  //   {
-  //     id: 3,
-  //     title: "Historical Dates",
-  //     subject: "History",
-  //     cards: [
-  //       { id: 1, question: "When did World War II end?", answer: "1945" },
-  //       {
-  //         id: 2,
-  //         question: "When was the Declaration of Independence signed?",
-  //         answer: "1776",
-  //       },
-  //       { id: 3, question: "When did the Berlin Wall fall?", answer: "1989" },
-  //     ],
-  //     created: "3 days ago",
-  //   },
-  // ];
-  const toggleSidebar = () => {
-    setIsSidebarOpen(!isSidebarOpen);
-  };
->>>>>>> 6186728d
   const handleCardFlip = () => {
     setShowAnswer(!showAnswer);
   };
@@ -173,20 +61,6 @@
     setSelectedSet(set);
     setCurrentCard(0);
     setShowAnswer(false);
-<<<<<<< HEAD
-=======
-  };
-
-  const getSubjectsForClass = () => {
-    const classData = chaptersData[userClass];
-    return classData ? Object.keys(classData) : [];
-  };
-  
-  const getChaptersForSubject = () => {
-    if (!selectedSubject) return [];
-    const classData = chaptersData[userClass];
-    return classData?.[selectedSubject] || [];
->>>>>>> 6186728d
   };
 
   if (selectedSet) {
@@ -441,12 +315,8 @@
       </div>
 
       <div className="grid grid-cols-1 md:grid-cols-2 lg:grid-cols-3 gap-4 md:gap-6">
-<<<<<<< HEAD
         {/* {flashcardsData.map((set,index) => ( */}
         {[].map((set, index) => (
-=======
-        {flashcardSets.map((set, index) => (
->>>>>>> 6186728d
           <div
             key={index}
             className="bg-white rounded-lg shadow-md p-6 hover:shadow-lg transition-shadow"

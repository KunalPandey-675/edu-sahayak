--- conflicted
+++ resolved
@@ -1,4 +1,3 @@
-<<<<<<< HEAD
 import { useEffect, useRef, useState } from 'react';
 import { gsap } from 'gsap';
 import { BookOpen, Users, Brain, CreditCard, TrendingUp, Clock, Award, X, CheckCircle } from 'lucide-react';
@@ -12,23 +11,6 @@
 import { useQuizStore } from '../ZustandStore/QuizStore';
 // import { dasboardChatClickHandler } from './ChatBot';
 
-=======
-import { useEffect, useRef, useState } from "react";
-import { gsap } from "gsap";
-import axios from "axios";
-import {
-  BookOpen,
-  X,
-  CheckCircle,
-} from "lucide-react";
-import useAuthStore from "../ZustandStore/Auth";
-import { useNavigate } from "react-router-dom";
-import chaptersData from "../data/chapters_per_subject.json";
-import { useChatStore } from "../ZustandStore/chatStore";
-import { MessageCircle } from "lucide-react";
-import { formatChatDate } from "../../utility/formatChatDate";
-import QuizBarChart from "../components/QuizBarChart";
->>>>>>> d21a1082
 
 const Dashboard = () => {
   const cardsRef = useRef(null);
@@ -127,20 +109,15 @@
     );
   };
 
-<<<<<<< HEAD
   const {fetchSessions,sessions} = useChatStore();
   const { fetchQuizzes, completedQuizzes } = useQuizStore();
-=======
-  const { fetchSessions, sessions } = useChatStore();
->>>>>>> d21a1082
 
   const handleRecentChatClick = async (session) => {
     // setIsSessionSelected(session)
     // dasboardChatClickHandler(session);
-    navigate("/chatbot");
-  };
-
-<<<<<<< HEAD
+    navigate('/chatbot');
+  };
+
   // Filter function to get only chat sessions (exclude quiz and flashcard sessions)
   const getChatSessions = () => {
     return sessions.filter(session => {
@@ -161,10 +138,6 @@
   useEffect(() => {
     fetchSessions();
     fetchQuizzes(); // Fetch quiz data for stats
-=======
-  useEffect(() => {
-    fetchSessions(); // Load recent chats
->>>>>>> d21a1082
     gsap.fromTo(
       cardsRef.current.children,
       { opacity: 0, scale: 0.9 },
@@ -191,7 +164,6 @@
         </p>
       </div>
 
-<<<<<<< HEAD
       {/* Onboarding Retake Banner */}
       <OnboardingRetakeBanner />
 
@@ -228,47 +200,10 @@
                     )
                   : 0}%
               </p>
-=======
-      <div className="grid grid-cols-1 mb-5 md:grid-cols-2 gap-8">
-        {/* Recent Chats */}
-        <div className="bg-white p-6 rounded-2xl shadow-md border border-gray-100">
-          <h2 className="text-2xl font-semibold text-gray-900 mb-6 flex items-center gap-2">
-            <MessageCircle className="w-5 h-5 text-blue-600" />
-            Recent Chats
-          </h2>
-
-          {sessions.length > 0 ? (
-            <div className="space-y-4">
-              {sessions.slice(0, 3).map((session) => (
-                <div
-                  key={session._id}
-                  onClick={() => handleRecentChatClick(session)}
-                  title={session.title}
-                  className="p-4 rounded-xl border border-gray-200 bg-gray-50 hover:bg-blue-50 cursor-pointer flex items-start space-x-4 transition-all duration-200"
-                >
-                  <div className="bg-blue-100 w-10 h-10 rounded-full flex items-center justify-center flex-shrink-0 shadow-sm">
-                    <MessageCircle className="h-5 w-5 text-blue-600" />
-                  </div>
-                  <div className="flex-1 min-w-0">
-                    <p className="text-sm font-medium text-gray-900 truncate">
-                      {session.title}
-                    </p>
-                    <p className="text-xs text-gray-500 truncate mt-0.5">
-                      {session.chapter}
-                    </p>
-                    <p className="text-xs text-gray-400">
-                      {formatChatDate(session.createdAt)}
-                    </p>
-                  </div>
-                </div>
-              ))}
->>>>>>> d21a1082
-            </div>
-          ) : (
-            <p className="text-gray-500">No recent chats yet.</p>
-          )}
+            </div>
+            <Award className="h-8 w-8 text-green-600" />
+          </div>
         </div>
-<<<<<<< HEAD
       </div>
 
       <div className="mb-10">
@@ -293,19 +228,12 @@
                 </div>
               </div>
             ))}
-=======
-
-        {/* Quiz Performance Chart */}
-        <div className="bg-white p-6 rounded-2xl shadow-md border border-gray-100">
-          <h2 className="text-2xl font-semibold text-gray-900 mb-6">
-            Quiz Performance
-          </h2>
-          <div className="h-72">
-            <QuizBarChart scores={score} />
->>>>>>> d21a1082
-          </div>
-        </div>
+          </div>
+        ) : (
+          <p className="text-gray-500">No recent chats yet.</p>
+        )}
       </div>
+
 
       {/* Learning Resources Grid */}
       <div className="mb-8">
